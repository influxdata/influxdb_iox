--- conflicted
+++ resolved
@@ -282,11 +282,7 @@
         })) // this endpoint is for API backward compatibility with InfluxDB 2.x
         .post("/api/v2/write", write::<M>)
         .get("/ping", ping)
-<<<<<<< HEAD
-=======
         .get("/health", health)
-        .get("/api/v2/read", read::<M>)
->>>>>>> fdcb8bae
         .get("/iox/api/v1/databases", list_databases::<M>)
         .put("/iox/api/v1/databases/:name", create_database::<M>)
         .get("/iox/api/v1/databases/:name", get_database::<M>)
