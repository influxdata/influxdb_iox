--- conflicted
+++ resolved
@@ -898,13 +898,8 @@
         // 1. We don't use up all executors 2. The panic message
         // message ends up in the log system
 
-<<<<<<< HEAD
-        // Normally, the global panic logger is set at progarm start
+        // Normally, the global panic logger is set at program start
         let _f = SendPanicsToTracing::new();
-=======
-        // Normally, the global panic logger is set at program start
-        let f = SendPanicsToTracing::new();
->>>>>>> ee4d476c
 
         // capture all tracing messages
         let tracing_capture = TracingCapture::new();
