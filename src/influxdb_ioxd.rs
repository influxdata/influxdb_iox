use crate::commands::{
    logging::LoggingLevel,
    run::{Config, ObjectStore as ObjStoreOpt},
};
use futures::{future::FusedFuture, pin_mut, FutureExt};
use hyper::server::conn::AddrIncoming;
use object_store::{
    self, aws::AmazonS3, azure::MicrosoftAzure, gcp::GoogleCloudStorage, ObjectStore,
};
use panic_logging::SendPanicsToTracing;
use server::{ConnectionManagerImpl as ConnectionManager, Server as AppServer};
use snafu::{ResultExt, Snafu};
use std::{convert::TryFrom, fs, net::SocketAddr, path::PathBuf, sync::Arc};
use tracing::{error, info, warn, Instrument};

mod http;
mod rpc;

#[derive(Debug, Snafu)]
pub enum Error {
    #[snafu(display("Unable to create database directory {:?}: {}", path, source))]
    CreatingDatabaseDirectory {
        path: PathBuf,
        source: std::io::Error,
    },

    #[snafu(display(
        "Unable to bind to listen for HTTP requests on {}: {}",
        bind_addr,
        source
    ))]
    StartListeningHttp {
        bind_addr: SocketAddr,
        source: hyper::Error,
    },

    #[snafu(display(
        "Unable to bind to listen for gRPC requests on {}: {}",
        grpc_bind_addr,
        source
    ))]
    StartListeningGrpc {
        grpc_bind_addr: SocketAddr,
        source: std::io::Error,
    },

    #[snafu(display("Error serving HTTP: {}", source))]
    ServingHttp { source: hyper::Error },

    #[snafu(display("Error serving RPC: {}", source))]
    ServingRPC { source: tonic::transport::Error },

    #[snafu(display(
        "Specified {} for the object store, required configuration missing for {}",
        object_store,
        missing
    ))]
    MissingObjectStoreConfig {
        object_store: ObjStoreOpt,
        missing: String,
    },

    // Creating a new S3 object store can fail if the region is *specified* but
    // not *parseable* as a rusoto `Region`. The other object store constructors
    // don't return `Result`.
    #[snafu(display("Amazon S3 configuration was invalid: {}", source))]
    InvalidS3Config { source: object_store::aws::Error },
}

pub type Result<T, E = Error> = std::result::Result<T, E>;

/// On unix platforms we want to intercept SIGINT and SIGTERM
/// This method returns if either are signalled
#[cfg(unix)]
async fn wait_for_signal() {
    use tokio::signal::unix::{signal, SignalKind};
    let mut term = signal(SignalKind::terminate()).expect("failed to register signal handler");
    let mut int = signal(SignalKind::interrupt()).expect("failed to register signal handler");

    tokio::select! {
        _ = term.recv() => info!("Received SIGTERM"),
        _ = int.recv() => info!("Received SIGINT"),
    }
}

#[cfg(windows)]
/// ctrl_c is the cross-platform way to intercept the equivalent of SIGINT
/// This method returns if this occurs
async fn wait_for_signal() {
    let _ = tokio::signal::ctrl_c().await;
}

/// This is the entry point for the IOx server. `config` represents
/// command line arguments, if any
///
/// The logging_level passed in is the global setting (e.g. if -v or
/// -vv was passed in before 'server')
pub async fn main(logging_level: LoggingLevel, config: Config) -> Result<()> {
    // Handle the case if -v/-vv is specified both before and after the server
    // command
    let logging_level = logging_level.combine(LoggingLevel::new(config.verbose_count));

    let _drop_handle = logging_level.setup_logging(&config);

    // Install custom panic handler and forget about it.
    //
    // This leaks the handler and prevents it from ever being dropped during the
    // lifetime of the program - this is actually a good thing, as it prevents
    // the panic handler from being removed while unwinding a panic (which in
    // turn, causes a panic - see #548)
    let f = SendPanicsToTracing::new();
    std::mem::forget(f);

    match config.object_store {
        Some(ObjStoreOpt::Memory) | None => {
            warn!("NO PERSISTENCE: using Memory for object storage");
        }
        Some(store) => {
            info!("Using {} for object storage", store);
        }
    }

    let object_store = ObjectStore::try_from(&config)?;
    let object_storage = Arc::new(object_store);

    let connection_manager = ConnectionManager {};
    let app_server = Arc::new(AppServer::new(connection_manager, object_storage));

    // if this ID isn't set the server won't be usable until this is set via an API
    // call
    if let Some(id) = config.writer_id {
        app_server.set_id(id);
        if let Err(e) = app_server.load_database_configs().await {
            error!(
                "unable to load database configurations from object storage: {}",
                e
            )
        }
    } else {
        warn!("server ID not set. ID must be set via the INFLUXDB_IOX_ID config or API before writing or querying data.");
    }

    // An internal shutdown token for internal workers
    let internal_shutdown = tokio_util::sync::CancellationToken::new();

    // Construct a token to trigger shutdown of API services
    let frontend_shutdown = internal_shutdown.child_token();

    // Construct and start up gRPC server
    let grpc_bind_addr = config.grpc_bind_address;
    let socket = tokio::net::TcpListener::bind(grpc_bind_addr)
        .await
        .context(StartListeningGrpc { grpc_bind_addr })?;

    let grpc_server = rpc::serve(socket, Arc::clone(&app_server), frontend_shutdown.clone()).fuse();

    info!(bind_address=?grpc_bind_addr, "gRPC server listening");

    let bind_addr = config.http_bind_address;
    let addr = AddrIncoming::bind(&bind_addr).context(StartListeningHttp { bind_addr })?;

    let http_server = http::serve(addr, Arc::clone(&app_server), frontend_shutdown.clone()).fuse();
    info!(bind_address=?bind_addr, "HTTP server listening");

    let git_hash = option_env!("GIT_HASH").unwrap_or("UNKNOWN");
    info!(git_hash, "InfluxDB IOx server ready");

    // Get IOx background worker task
<<<<<<< HEAD
    let app = app_server
        .background_worker(token.clone())
        .instrument(tracing::info_span!("server_worker"))
=======
    let background_worker = app_server
        .background_worker(internal_shutdown.clone())
>>>>>>> f8f81a90
        .fuse();

    // Shutdown signal
    let signal = wait_for_signal().fuse();

    // There are two different select macros - tokio::select and futures::select
    //
    // tokio::select takes ownership of the passed future "moving" it into the
    // select block. This works well when not running select inside a loop, or
    // when using a future that can be dropped and recreated, often the case
    // with tokio's futures e.g. `channel.recv()`
    //
    // futures::select is more flexible as it doesn't take ownership of the provided
    // future. However, to safely provide this it imposes some additional
    // requirements
    //
    // All passed futures must implement FusedFuture - it is IB to poll a future
    // that has returned Poll::Ready(_). A FusedFuture has an is_terminated()
    // method that indicates if it is safe to poll - e.g. false if it has
    // returned Poll::Ready(_). futures::select uses this to implement its
    // functionality. futures::FutureExt adds a fuse() method that
    // wraps an arbitrary future and makes it a FusedFuture
    //
    // The additional requirement of futures::select is that if the future passed
    // outlives the select block, it must be Unpin or already Pinned

    // pin_mut constructs a Pin<&mut T> from a T by preventing moving the T
    // from the current stack frame and constructing a Pin<&mut T> to it
    pin_mut!(signal);
    pin_mut!(background_worker);
    pin_mut!(grpc_server);
    pin_mut!(http_server);

    // Return the first error encountered
    let mut res = Ok(());

    // Graceful shutdown can be triggered by sending SIGINT or SIGTERM to the
    // process, or by a background task exiting - most likely with an error
    //
    // Graceful shutdown should then proceed in the following order
    // 1. Stop accepting new HTTP and gRPC requests and drain existing connections
    // 2. Trigger shutdown of internal background workers loops
    //
    // This is important to ensure background tasks, such as polling the tracker
    // registry, don't exit before HTTP and gRPC requests dependent on them
    while !grpc_server.is_terminated() && !http_server.is_terminated() {
        futures::select! {
            _ = signal => info!("Shutdown requested"),
            _ = background_worker => {
                info!("background worker shutdown prematurely");
                internal_shutdown.cancel();
            },
            result = grpc_server => match result {
                Ok(_) => info!("gRPC server shutdown"),
                Err(error) => {
                    error!(%error, "gRPC server error");
                    res = res.and(Err(Error::ServingRPC{source: error}))
                }
            },
            result = http_server => match result {
                Ok(_) => info!("HTTP server shutdown"),
                Err(error) => {
                    error!(%error, "HTTP server error");
                    res = res.and(Err(Error::ServingHttp{source: error}))
                }
            },
        }

        frontend_shutdown.cancel()
    }

    info!("frontend shutdown completed");
    internal_shutdown.cancel();
    background_worker.await;

    info!("server completed shutting down");

    res
}

impl TryFrom<&Config> for ObjectStore {
    type Error = Error;

    fn try_from(config: &Config) -> Result<Self, Self::Error> {
        match config.object_store {
            Some(ObjStoreOpt::Memory) | None => {
                Ok(Self::new_in_memory(object_store::memory::InMemory::new()))
            }

            Some(ObjStoreOpt::Google) => {
                match (
                    config.bucket.as_ref(),
                    config.google_service_account.as_ref(),
                ) {
                    (Some(bucket), Some(service_account)) => Ok(Self::new_google_cloud_storage(
                        GoogleCloudStorage::new(service_account, bucket),
                    )),
                    (bucket, service_account) => {
                        let mut missing_args = vec![];

                        if bucket.is_none() {
                            missing_args.push("bucket");
                        }
                        if service_account.is_none() {
                            missing_args.push("google-service-account");
                        }
                        MissingObjectStoreConfig {
                            object_store: ObjStoreOpt::Google,
                            missing: missing_args.join(", "),
                        }
                        .fail()
                    }
                }
            }

            Some(ObjStoreOpt::S3) => {
                match (
                    config.bucket.as_ref(),
                    config.aws_access_key_id.as_ref(),
                    config.aws_secret_access_key.as_ref(),
                    config.aws_default_region.as_str(),
                ) {
                    (Some(bucket), key_id, secret_key, region) => Ok(Self::new_amazon_s3(
                        AmazonS3::new(key_id, secret_key, region, bucket)
                            .context(InvalidS3Config)?,
                    )),
                    (bucket, _, _, _) => {
                        let mut missing_args = vec![];

                        if bucket.is_none() {
                            missing_args.push("bucket");
                        }
                        MissingObjectStoreConfig {
                            object_store: ObjStoreOpt::S3,
                            missing: missing_args.join(", "),
                        }
                        .fail()
                    }
                }
            }

            Some(ObjStoreOpt::Azure) => {
                match (
                    config.bucket.as_ref(),
                    config.azure_storage_account.as_ref(),
                    config.azure_storage_access_key.as_ref(),
                ) {
                    (Some(bucket), Some(storage_account), Some(access_key)) => {
                        Ok(Self::new_microsoft_azure(MicrosoftAzure::new(
                            storage_account,
                            access_key,
                            bucket,
                        )))
                    }
                    (bucket, storage_account, access_key) => {
                        let mut missing_args = vec![];

                        if bucket.is_none() {
                            missing_args.push("bucket");
                        }
                        if storage_account.is_none() {
                            missing_args.push("azure-storage-account");
                        }
                        if access_key.is_none() {
                            missing_args.push("azure-storage-access-key");
                        }

                        MissingObjectStoreConfig {
                            object_store: ObjStoreOpt::Azure,
                            missing: missing_args.join(", "),
                        }
                        .fail()
                    }
                }
            }

            Some(ObjStoreOpt::File) => match config.database_directory.as_ref() {
                Some(db_dir) => {
                    fs::create_dir_all(db_dir)
                        .context(CreatingDatabaseDirectory { path: db_dir })?;
                    Ok(Self::new_file(object_store::disk::File::new(&db_dir)))
                }
                None => MissingObjectStoreConfig {
                    object_store: ObjStoreOpt::File,
                    missing: "data-dir",
                }
                .fail(),
            },
        }
    }
}

#[cfg(test)]
mod tests {
    use super::*;
    use object_store::ObjectStoreIntegration;
    use structopt::StructOpt;
    use tempfile::TempDir;

    #[test]
    fn default_object_store_is_memory() {
        let config = Config::from_iter_safe(&["server"]).unwrap();

        let object_store = ObjectStore::try_from(&config).unwrap();

        assert!(matches!(
            object_store,
            ObjectStore(ObjectStoreIntegration::InMemory(_))
        ));
    }

    #[test]
    fn explicitly_set_object_store_to_memory() {
        let config = Config::from_iter_safe(&["server", "--object-store", "memory"]).unwrap();

        let object_store = ObjectStore::try_from(&config).unwrap();

        assert!(matches!(
            object_store,
            ObjectStore(ObjectStoreIntegration::InMemory(_))
        ));
    }

    #[test]
    fn valid_s3_config() {
        let config = Config::from_iter_safe(&[
            "server",
            "--object-store",
            "s3",
            "--bucket",
            "mybucket",
            "--aws-access-key-id",
            "NotARealAWSAccessKey",
            "--aws-secret-access-key",
            "NotARealAWSSecretAccessKey",
        ])
        .unwrap();

        let object_store = ObjectStore::try_from(&config).unwrap();

        assert!(matches!(
            object_store,
            ObjectStore(ObjectStoreIntegration::AmazonS3(_))
        ));
    }

    #[test]
    fn s3_config_missing_params() {
        let config = Config::from_iter_safe(&["server", "--object-store", "s3"]).unwrap();

        let err = ObjectStore::try_from(&config).unwrap_err().to_string();

        assert_eq!(
            err,
            "Specified S3 for the object store, required configuration missing for bucket"
        );
    }

    #[test]
    fn valid_google_config() {
        let config = Config::from_iter_safe(&[
            "server",
            "--object-store",
            "google",
            "--bucket",
            "mybucket",
            "--google-service-account",
            "~/Not/A/Real/path.json",
        ])
        .unwrap();

        let object_store = ObjectStore::try_from(&config).unwrap();

        assert!(matches!(
            object_store,
            ObjectStore(ObjectStoreIntegration::GoogleCloudStorage(_))
        ));
    }

    #[test]
    fn google_config_missing_params() {
        let config = Config::from_iter_safe(&["server", "--object-store", "google"]).unwrap();

        let err = ObjectStore::try_from(&config).unwrap_err().to_string();

        assert_eq!(
            err,
            "Specified Google for the object store, required configuration missing for \
            bucket, google-service-account"
        );
    }

    #[test]
    fn valid_azure_config() {
        let config = Config::from_iter_safe(&[
            "server",
            "--object-store",
            "azure",
            "--bucket",
            "mybucket",
            "--azure-storage-account",
            "NotARealStorageAccount",
            "--azure-storage-access-key",
            "NotARealKey",
        ])
        .unwrap();

        let object_store = ObjectStore::try_from(&config).unwrap();

        assert!(matches!(
            object_store,
            ObjectStore(ObjectStoreIntegration::MicrosoftAzure(_))
        ));
    }

    #[test]
    fn azure_config_missing_params() {
        let config = Config::from_iter_safe(&["server", "--object-store", "azure"]).unwrap();

        let err = ObjectStore::try_from(&config).unwrap_err().to_string();

        assert_eq!(
            err,
            "Specified Azure for the object store, required configuration missing for \
            bucket, azure-storage-account, azure-storage-access-key"
        );
    }

    #[test]
    fn valid_file_config() {
        let root = TempDir::new().unwrap();

        let config = Config::from_iter_safe(&[
            "server",
            "--object-store",
            "file",
            "--data-dir",
            root.path().to_str().unwrap(),
        ])
        .unwrap();

        let object_store = ObjectStore::try_from(&config).unwrap();

        assert!(matches!(
            object_store,
            ObjectStore(ObjectStoreIntegration::File(_))
        ));
    }

    #[test]
    fn file_config_missing_params() {
        let config = Config::from_iter_safe(&["server", "--object-store", "file"]).unwrap();

        let err = ObjectStore::try_from(&config).unwrap_err().to_string();

        assert_eq!(
            err,
            "Specified File for the object store, required configuration missing for \
            data-dir"
        );
    }
}<|MERGE_RESOLUTION|>--- conflicted
+++ resolved
@@ -166,14 +166,9 @@
     info!(git_hash, "InfluxDB IOx server ready");
 
     // Get IOx background worker task
-<<<<<<< HEAD
-    let app = app_server
-        .background_worker(token.clone())
+    let server_worker = app_server
+        .background_worker(internal_shutdown.clone())
         .instrument(tracing::info_span!("server_worker"))
-=======
-    let background_worker = app_server
-        .background_worker(internal_shutdown.clone())
->>>>>>> f8f81a90
         .fuse();
 
     // Shutdown signal
@@ -203,7 +198,7 @@
     // pin_mut constructs a Pin<&mut T> from a T by preventing moving the T
     // from the current stack frame and constructing a Pin<&mut T> to it
     pin_mut!(signal);
-    pin_mut!(background_worker);
+    pin_mut!(server_worker);
     pin_mut!(grpc_server);
     pin_mut!(http_server);
 
@@ -222,8 +217,8 @@
     while !grpc_server.is_terminated() && !http_server.is_terminated() {
         futures::select! {
             _ = signal => info!("Shutdown requested"),
-            _ = background_worker => {
-                info!("background worker shutdown prematurely");
+            _ = server_worker => {
+                info!("server worker shutdown prematurely");
                 internal_shutdown.cancel();
             },
             result = grpc_server => match result {
@@ -247,7 +242,7 @@
 
     info!("frontend shutdown completed");
     internal_shutdown.cancel();
-    background_worker.await;
+    server_worker.await;
 
     info!("server completed shutting down");
 
