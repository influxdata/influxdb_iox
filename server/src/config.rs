--- conflicted
+++ resolved
@@ -11,45 +11,33 @@
 use object_store::path::ObjectStorePath;
 use read_buffer::Database as ReadBufferDb;
 
-<<<<<<< HEAD
-use std::{
-    collections::{BTreeMap, BTreeSet},
-    sync::{Arc, RwLock},
-};
+/// This module contains code for managing the configuration of the server.
+use crate::{db::Db, Error, JobRegistry, Result};
 use tokio::task::JoinHandle;
 use tokio_util::sync::CancellationToken;
 use tracing::{error, info, warn, Instrument};
-=======
-/// This module contains code for managing the configuration of the server.
-use crate::{db::Db, Error, JobRegistry, Result};
->>>>>>> d4eef65f
 
 pub(crate) const DB_RULES_FILE_NAME: &str = "rules.json";
 
 /// The Config tracks the configuration of databases and their rules along
 /// with host groups for replication. It is used as an in-memory structure
-<<<<<<< HEAD
 /// that can be loaded incrementally from object storage.
 ///
 /// drain() should be called prior to drop to ensure termination
 /// of background worker tasks. They will be cancelled on drop
 /// but they are effectively "detached" at that point, and they may not
 /// run to completion if the tokio runtime is dropped
-#[derive(Default, Debug)]
+#[derive(Debug)]
 pub(crate) struct Config {
     shutdown: CancellationToken,
-=======
-/// that can be loaded incrementally from objet storage.
-#[derive(Debug)]
-pub(crate) struct Config {
     jobs: Arc<JobRegistry>,
->>>>>>> d4eef65f
     state: RwLock<ConfigState>,
 }
 
 impl Config {
     pub(crate) fn new(jobs: Arc<JobRegistry>) -> Self {
         Self {
+            shutdown: Default::default(),
             state: Default::default(),
             jobs,
         }
@@ -253,15 +241,10 @@
 mod test {
     use object_store::{memory::InMemory, ObjectStore, ObjectStoreApi};
 
-<<<<<<< HEAD
+    use super::*;
+
     #[tokio::test]
     async fn create_db() {
-=======
-    use super::*;
-
-    #[test]
-    fn create_db() {
->>>>>>> d4eef65f
         let name = DatabaseName::new("foo").unwrap();
         let config = Config::new(Arc::new(JobRegistry::new()));
         let rules = DatabaseRules::new();
