--- conflicted
+++ resolved
@@ -322,16 +322,11 @@
     use super::*;
     use data_types::server_id::ServerId;
     use internal_types::entry::{test_helpers::lp_to_entry, ClockValue};
-<<<<<<< HEAD
-    use std::num::{NonZeroU32, NonZeroUsize};
-    use tracker::{MemRegistry, TaskRegistry};
-=======
     use std::{
         convert::TryFrom,
         num::{NonZeroU32, NonZeroUsize},
     };
-    use tracker::MemRegistry;
->>>>>>> a45e2174
+    use tracker::{MemRegistry, TaskRegistry};
 
     fn from_secs(secs: i64) -> DateTime<Utc> {
         DateTime::from_utc(chrono::NaiveDateTime::from_timestamp(secs, 0), Utc)
