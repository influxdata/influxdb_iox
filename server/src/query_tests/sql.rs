--- conflicted
+++ resolved
@@ -321,17 +321,10 @@
         "+---------------+----------+------------+--------------+-------------------+-------+-----------+-----------+-----------------+",
         "| partition_key | chunk_id | table_name | column_name  | storage           | count | min_value | max_value | estimated_bytes |",
         "+---------------+----------+------------+--------------+-------------------+-------+-----------+-----------+-----------------+",
-<<<<<<< HEAD
         "| 1970-01-01T00 | 0        | h2o        | city         | ReadBuffer        | 2     | Boston    | Boston    | 247             |",
-        "| 1970-01-01T00 | 0        | h2o        | other_temp   | ReadBuffer        | 2     | 70.4      | 70.4      | 369             |",
+        "| 1970-01-01T00 | 0        | h2o        | other_temp   | ReadBuffer        | 1     | 70.4      | 70.4      | 369             |",
         "| 1970-01-01T00 | 0        | h2o        | state        | ReadBuffer        | 2     | MA        | MA        | 235             |",
-        "| 1970-01-01T00 | 0        | h2o        | temp         | ReadBuffer        | 2     | 70.4      | 70.4      | 369             |",
-=======
-        "| 1970-01-01T00 | 0        | h2o        | city         | ReadBuffer        | 2     | Boston    | Boston    | 585             |",
-        "| 1970-01-01T00 | 0        | h2o        | other_temp   | ReadBuffer        | 1     | 70.4      | 70.4      | 369             |",
-        "| 1970-01-01T00 | 0        | h2o        | state        | ReadBuffer        | 2     | MA        | MA        | 585             |",
         "| 1970-01-01T00 | 0        | h2o        | temp         | ReadBuffer        | 1     | 70.4      | 70.4      | 369             |",
->>>>>>> f3bec93e
         "| 1970-01-01T00 | 0        | h2o        | time         | ReadBuffer        | 2     | 50        | 250       | 51              |",
         "| 1970-01-01T00 | 0        | o2         | __dictionary | OpenMutableBuffer |       |           |           | 78              |",
         "| 1970-01-01T00 | 0        | o2         | city         | OpenMutableBuffer | 1     | Boston    | Boston    | 35              |",
