--- conflicted
+++ resolved
@@ -53,7 +53,6 @@
 
 /// Statistics and type information for a column.
 #[derive(Debug, Deserialize, Serialize, PartialEq)]
-<<<<<<< HEAD
 pub enum Statistics {
     I64(StatValues<i64>),
     U64(StatValues<u64>),
@@ -63,17 +62,6 @@
 }
 
 impl Statistics {
-=======
-pub enum ColumnStats {
-    I64(Statistics<i64>),
-    U64(Statistics<u64>),
-    F64(Statistics<f64>),
-    Bool(Statistics<bool>),
-    String(Statistics<String>),
-}
-
-impl ColumnStats {
->>>>>>> de7bc7d6
     /// Returns the total number of rows in this column
     pub fn count(&self) -> u32 {
         match self {
