--- conflicted
+++ resolved
@@ -612,74 +612,6 @@
             .fail(),
         }
     }
-<<<<<<< HEAD
-=======
-
-    // Updates column storage statistics for the Read Buffer.
-    // `drop` indicates whether to decrease the metrics (because the chunk is
-    // being dropped), or to increase the metrics because it's being created.
-    fn update_column_storage_statistics(&self, statistics: &[Statistics], drop: bool) {
-        // whether to increase/decrease the metrics
-        let sign = if drop { -1.0 } else { 1.0 };
-
-        for stat in statistics {
-            let labels = &[
-                KeyValue::new("encoding", stat.enc_type),
-                KeyValue::new("log_data_type", stat.log_data_type),
-            ];
-
-            // update number of columns
-            self.metrics
-                .columns_total
-                .add_with_labels(1.0 * sign, labels);
-
-            // update bytes associated with columns
-            self.metrics
-                .column_bytes_total
-                .add_with_labels(stat.bytes as f64 * sign, labels);
-
-            // update raw estimated bytes of NULL values
-            self.metrics.column_raw_bytes_total.add_with_labels(
-                (stat.raw_bytes as f64 - stat.raw_bytes_no_null as f64) * sign,
-                &[
-                    KeyValue::new("encoding", stat.enc_type),
-                    KeyValue::new("log_data_type", stat.log_data_type),
-                    KeyValue::new("null", "true"),
-                ],
-            );
-
-            // update raw estimated bytes of non-NULL values
-            self.metrics.column_raw_bytes_total.add_with_labels(
-                stat.raw_bytes_no_null as f64 * sign,
-                &[
-                    KeyValue::new("encoding", stat.enc_type),
-                    KeyValue::new("log_data_type", stat.log_data_type),
-                    KeyValue::new("null", "false"),
-                ],
-            );
-
-            // update number of NULL values
-            self.metrics.column_values_total.add_with_labels(
-                stat.nulls as f64 * sign,
-                &[
-                    KeyValue::new("encoding", stat.enc_type),
-                    KeyValue::new("log_data_type", stat.log_data_type),
-                    KeyValue::new("null", "true"),
-                ],
-            );
-
-            // update number of non-NULL values
-            self.metrics.column_values_total.add_with_labels(
-                (stat.values - stat.nulls) as f64 * sign,
-                &[
-                    KeyValue::new("encoding", stat.enc_type),
-                    KeyValue::new("log_data_type", stat.log_data_type),
-                    KeyValue::new("null", "false"),
-                ],
-            );
-        }
-    }
->>>>>>> 41abeba7
 }
 
 impl std::fmt::Debug for Chunk {
@@ -701,8 +633,12 @@
     column_values_total: Gauge,
 
     // This metric tracks the total number of bytes used by read buffer columns
-<<<<<<< HEAD
     column_bytes_total: Gauge,
+
+    // This metric tracks an estimated uncompressed data size for read buffer
+    // columns, further segmented by nullness. It is a building block for
+    // tracking a measure of overall compression.
+    column_raw_bytes_total: metrics::Gauge,
 }
 
 impl ChunkMetrics {
@@ -724,6 +660,11 @@
                 Some("bytes"),
                 "The number of bytes used by all columns in the Read Buffer",
             ),
+            column_raw_bytes_total: domain.register_gauge_metric(
+                "column_raw",
+                Some("bytes"),
+                "The number of bytes used by all columns if they were uncompressed in the Read Buffer",
+            ),
         }
     }
 
@@ -734,57 +675,32 @@
                 KeyValue::new("encoding", stat.enc_type),
                 KeyValue::new("log_data_type", stat.log_data_type),
             ];
-=======
-    column_bytes_total: metrics::Gauge,
-
-    // This metric tracks an estimated uncompressed data size for read buffer
-    // columns, further segmented by nullness. It is a building block for
-    // tracking a measure of overall compression.
-    column_raw_bytes_total: metrics::Gauge,
-}
-
-impl ChunkMetrics {
-    pub fn new(registry: &MetricRegistry) -> Self {
-        Self::new_with_db(registry, String::new())
-    }
-
-    pub fn new_with_db(registry: &MetricRegistry, db: String) -> Self {
-        let domain = registry.register_domain("read_buffer");
-        Self {
-            columns_total: domain.register_gauge_metric_with_labels(
-                "column",
-                Some("total"),
-                "The number of columns within the Read Buffer",
-                vec![metrics::KeyValue::new("db", db.clone())],
-            ),
-            column_values_total: domain.register_gauge_metric_with_labels(
-                "column",
-                Some("values"),
-                "The number of values within columns in the Read Buffer",
-                vec![metrics::KeyValue::new("db", db.clone())],
-            ),
-            column_bytes_total: domain.register_gauge_metric_with_labels(
-                "column",
-                Some("bytes"),
-                "The number of bytes used by all columns in the Read Buffer",
-                vec![metrics::KeyValue::new("db", db.clone())],
-            ),
-            column_raw_bytes_total: domain.register_gauge_metric_with_labels(
-                "column_raw",
-                Some("bytes"),
-                "The number of bytes used by all columns if they were uncompressed in the Read Buffer",
-                vec![metrics::KeyValue::new("db", db)],
-            ),
-        }
-    }
-}
->>>>>>> 41abeba7
 
             // update number of columns
             self.columns_total.inc(1, labels);
 
             // update bytes associated with columns
             self.column_bytes_total.inc(stat.bytes, labels);
+
+            // update raw estimated bytes of NULL values
+            self.column_raw_bytes_total.inc(
+                stat.raw_bytes - stat.raw_bytes_no_null,
+                &[
+                    KeyValue::new("encoding", stat.enc_type),
+                    KeyValue::new("log_data_type", stat.log_data_type),
+                    KeyValue::new("null", "true"),
+                ],
+            );
+
+            // update raw estimated bytes of non-NULL values
+            self.column_raw_bytes_total.inc(
+                stat.raw_bytes_no_null,
+                &[
+                    KeyValue::new("encoding", stat.enc_type),
+                    KeyValue::new("log_data_type", stat.log_data_type),
+                    KeyValue::new("null", "false"),
+                ],
+            );
 
             // update number of NULL values
             self.column_values_total.inc(
@@ -988,14 +904,10 @@
     #[test]
     fn add_remove_tables() {
         let reg = metrics::TestMetricRegistry::new(Arc::new(metrics::MetricRegistry::new()));
-<<<<<<< HEAD
         let registry = reg.registry();
-        let domain = registry.register_domain("read_buffer");
+        let domain =
+            registry.register_domain_with_labels("read_buffer", vec![KeyValue::new("db", "mydb")]);
         let mut chunk = Chunk::new(22, ChunkMetrics::new(&domain, Default::default()));
-=======
-        let metrics = ChunkMetrics::new_with_db(&reg.registry(), "mydb".to_string());
-        let chunk = Chunk::new(22, Arc::new(metrics));
->>>>>>> 41abeba7
 
         // Add a new table to the chunk.
         chunk.upsert_table("a_table", gen_recordbatch());
@@ -1055,39 +967,39 @@
         assert_eq!(
             String::from_utf8(reg.registry().metrics_as_text()).unwrap(),
             vec![
-        "# HELP read_buffer_column_bytes The number of bytes used by all columns in the Read Buffer",
-        "# TYPE read_buffer_column_bytes gauge",
-        r#"read_buffer_column_bytes{db="mydb",encoding="BT_U32",log_data_type="i64"} 108"#,
-        r#"read_buffer_column_bytes{db="mydb",encoding="None",log_data_type="bool"} 1152"#,
-        r#"read_buffer_column_bytes{db="mydb",encoding="None",log_data_type="f64"} 1176"#,
-        r#"read_buffer_column_bytes{db="mydb",encoding="RLE",log_data_type="string"} 750"#,
-        r#"# HELP read_buffer_column_raw_bytes The number of bytes used by all columns if they were uncompressed in the Read Buffer"#,
-        r#"# TYPE read_buffer_column_raw_bytes gauge"#,
-        r#"read_buffer_column_raw_bytes{db="mydb",encoding="BT_U32",log_data_type="i64",null="false"} 144"#,
-        r#"read_buffer_column_raw_bytes{db="mydb",encoding="BT_U32",log_data_type="i64",null="true"} 0"#,
-        r#"read_buffer_column_raw_bytes{db="mydb",encoding="None",log_data_type="bool",null="false"} 81"#,
-        r#"read_buffer_column_raw_bytes{db="mydb",encoding="None",log_data_type="bool",null="true"} 0"#,
-        r#"read_buffer_column_raw_bytes{db="mydb",encoding="None",log_data_type="f64",null="false"} 264"#,
-        r#"read_buffer_column_raw_bytes{db="mydb",encoding="None",log_data_type="f64",null="true"} 24"#,
-        r#"read_buffer_column_raw_bytes{db="mydb",encoding="RLE",log_data_type="string",null="false"} 324"#,
-        r#"read_buffer_column_raw_bytes{db="mydb",encoding="RLE",log_data_type="string",null="true"} 0"#,
-        r#"# HELP read_buffer_column_total The number of columns within the Read Buffer"#,
-        r#"# TYPE read_buffer_column_total gauge"#,
-        r#"read_buffer_column_total{db="mydb",encoding="BT_U32",log_data_type="i64"} 3"#,
-        r#"read_buffer_column_total{db="mydb",encoding="None",log_data_type="bool"} 3"#,
-        r#"read_buffer_column_total{db="mydb",encoding="None",log_data_type="f64"} 6"#,
-        r#"read_buffer_column_total{db="mydb",encoding="RLE",log_data_type="string"} 3"#,
-        r#"# HELP read_buffer_column_values The number of values within columns in the Read Buffer"#,
-        r#"# TYPE read_buffer_column_values gauge"#,
-        r#"read_buffer_column_values{db="mydb",encoding="BT_U32",log_data_type="i64",null="false"} 9"#,
-        r#"read_buffer_column_values{db="mydb",encoding="BT_U32",log_data_type="i64",null="true"} 0"#,
-        r#"read_buffer_column_values{db="mydb",encoding="None",log_data_type="bool",null="false"} 9"#,
-        r#"read_buffer_column_values{db="mydb",encoding="None",log_data_type="bool",null="true"} 0"#,
-        r#"read_buffer_column_values{db="mydb",encoding="None",log_data_type="f64",null="false"} 15"#,
-        r#"read_buffer_column_values{db="mydb",encoding="None",log_data_type="f64",null="true"} 3"#,
-        r#"read_buffer_column_values{db="mydb",encoding="RLE",log_data_type="string",null="false"} 9"#,
-        r#"read_buffer_column_values{db="mydb",encoding="RLE",log_data_type="string",null="true"} 0"#,
-        "",
+            "# HELP read_buffer_column_bytes The number of bytes used by all columns in the Read Buffer",
+            "# TYPE read_buffer_column_bytes gauge",
+            r#"read_buffer_column_bytes{db="mydb",encoding="BT_U32",log_data_type="i64"} 108"#,
+            r#"read_buffer_column_bytes{db="mydb",encoding="None",log_data_type="bool"} 1152"#,
+            r#"read_buffer_column_bytes{db="mydb",encoding="None",log_data_type="f64"} 1176"#,
+            r#"read_buffer_column_bytes{db="mydb",encoding="RLE",log_data_type="string"} 750"#,
+            r#"# HELP read_buffer_column_raw_bytes The number of bytes used by all columns if they were uncompressed in the Read Buffer"#,
+            r#"# TYPE read_buffer_column_raw_bytes gauge"#,
+            r#"read_buffer_column_raw_bytes{db="mydb",encoding="BT_U32",log_data_type="i64",null="false"} 144"#,
+            r#"read_buffer_column_raw_bytes{db="mydb",encoding="BT_U32",log_data_type="i64",null="true"} 0"#,
+            r#"read_buffer_column_raw_bytes{db="mydb",encoding="None",log_data_type="bool",null="false"} 81"#,
+            r#"read_buffer_column_raw_bytes{db="mydb",encoding="None",log_data_type="bool",null="true"} 0"#,
+            r#"read_buffer_column_raw_bytes{db="mydb",encoding="None",log_data_type="f64",null="false"} 264"#,
+            r#"read_buffer_column_raw_bytes{db="mydb",encoding="None",log_data_type="f64",null="true"} 24"#,
+            r#"read_buffer_column_raw_bytes{db="mydb",encoding="RLE",log_data_type="string",null="false"} 324"#,
+            r#"read_buffer_column_raw_bytes{db="mydb",encoding="RLE",log_data_type="string",null="true"} 0"#,
+            r#"# HELP read_buffer_column_total The number of columns within the Read Buffer"#,
+            r#"# TYPE read_buffer_column_total gauge"#,
+            r#"read_buffer_column_total{db="mydb",encoding="BT_U32",log_data_type="i64"} 3"#,
+            r#"read_buffer_column_total{db="mydb",encoding="None",log_data_type="bool"} 3"#,
+            r#"read_buffer_column_total{db="mydb",encoding="None",log_data_type="f64"} 6"#,
+            r#"read_buffer_column_total{db="mydb",encoding="RLE",log_data_type="string"} 3"#,
+            r#"# HELP read_buffer_column_values The number of values within columns in the Read Buffer"#,
+            r#"# TYPE read_buffer_column_values gauge"#,
+            r#"read_buffer_column_values{db="mydb",encoding="BT_U32",log_data_type="i64",null="false"} 9"#,
+            r#"read_buffer_column_values{db="mydb",encoding="BT_U32",log_data_type="i64",null="true"} 0"#,
+            r#"read_buffer_column_values{db="mydb",encoding="None",log_data_type="bool",null="false"} 9"#,
+            r#"read_buffer_column_values{db="mydb",encoding="None",log_data_type="bool",null="true"} 0"#,
+            r#"read_buffer_column_values{db="mydb",encoding="None",log_data_type="f64",null="false"} 15"#,
+            r#"read_buffer_column_values{db="mydb",encoding="None",log_data_type="f64",null="true"} 3"#,
+            r#"read_buffer_column_values{db="mydb",encoding="RLE",log_data_type="string",null="false"} 9"#,
+            r#"read_buffer_column_values{db="mydb",encoding="RLE",log_data_type="string",null="true"} 0"#,
+            "",
             ]
             .join("\n")
         );
@@ -1097,39 +1009,39 @@
         assert_eq!(
             String::from_utf8(reg.registry().metrics_as_text()).unwrap(),
             vec![
-            "# HELP read_buffer_column_bytes The number of bytes used by all columns in the Read Buffer",
-            "# TYPE read_buffer_column_bytes gauge",
-            r#"read_buffer_column_bytes{db="mydb",encoding="BT_U32",log_data_type="i64"} 0"#,
-            r#"read_buffer_column_bytes{db="mydb",encoding="None",log_data_type="bool"} 0"#,
-            r#"read_buffer_column_bytes{db="mydb",encoding="None",log_data_type="f64"} 0"#,
-            r#"read_buffer_column_bytes{db="mydb",encoding="RLE",log_data_type="string"} 0"#,
-            r#"# HELP read_buffer_column_raw_bytes The number of bytes used by all columns if they were uncompressed in the Read Buffer"#,
-            r#"# TYPE read_buffer_column_raw_bytes gauge"#,
-            r#"read_buffer_column_raw_bytes{db="mydb",encoding="BT_U32",log_data_type="i64",null="false"} 0"#,
-            r#"read_buffer_column_raw_bytes{db="mydb",encoding="BT_U32",log_data_type="i64",null="true"} 0"#,
-            r#"read_buffer_column_raw_bytes{db="mydb",encoding="None",log_data_type="bool",null="false"} 0"#,
-            r#"read_buffer_column_raw_bytes{db="mydb",encoding="None",log_data_type="bool",null="true"} 0"#,
-            r#"read_buffer_column_raw_bytes{db="mydb",encoding="None",log_data_type="f64",null="false"} 0"#,
-            r#"read_buffer_column_raw_bytes{db="mydb",encoding="None",log_data_type="f64",null="true"} 0"#,
-            r#"read_buffer_column_raw_bytes{db="mydb",encoding="RLE",log_data_type="string",null="false"} 0"#,
-            r#"read_buffer_column_raw_bytes{db="mydb",encoding="RLE",log_data_type="string",null="true"} 0"#,
-            r#"# HELP read_buffer_column_total The number of columns within the Read Buffer"#,
-            r#"# TYPE read_buffer_column_total gauge"#,
-            r#"read_buffer_column_total{db="mydb",encoding="BT_U32",log_data_type="i64"} 0"#,
-            r#"read_buffer_column_total{db="mydb",encoding="None",log_data_type="bool"} 0"#,
-            r#"read_buffer_column_total{db="mydb",encoding="None",log_data_type="f64"} 0"#,
-            r#"read_buffer_column_total{db="mydb",encoding="RLE",log_data_type="string"} 0"#,
-            r#"# HELP read_buffer_column_values The number of values within columns in the Read Buffer"#,
-            r#"# TYPE read_buffer_column_values gauge"#,
-            r#"read_buffer_column_values{db="mydb",encoding="BT_U32",log_data_type="i64",null="false"} 0"#,
-            r#"read_buffer_column_values{db="mydb",encoding="BT_U32",log_data_type="i64",null="true"} 0"#,
-            r#"read_buffer_column_values{db="mydb",encoding="None",log_data_type="bool",null="false"} 0"#,
-            r#"read_buffer_column_values{db="mydb",encoding="None",log_data_type="bool",null="true"} 0"#,
-            r#"read_buffer_column_values{db="mydb",encoding="None",log_data_type="f64",null="false"} 0"#,
-            r#"read_buffer_column_values{db="mydb",encoding="None",log_data_type="f64",null="true"} 0"#,
-            r#"read_buffer_column_values{db="mydb",encoding="RLE",log_data_type="string",null="false"} 0"#,
-            r#"read_buffer_column_values{db="mydb",encoding="RLE",log_data_type="string",null="true"} 0"#,
-            "",
+                "# HELP read_buffer_column_bytes The number of bytes used by all columns in the Read Buffer",
+                "# TYPE read_buffer_column_bytes gauge",
+                r#"read_buffer_column_bytes{db="mydb",encoding="BT_U32",log_data_type="i64"} 0"#,
+                r#"read_buffer_column_bytes{db="mydb",encoding="None",log_data_type="bool"} 0"#,
+                r#"read_buffer_column_bytes{db="mydb",encoding="None",log_data_type="f64"} 0"#,
+                r#"read_buffer_column_bytes{db="mydb",encoding="RLE",log_data_type="string"} 0"#,
+                r#"# HELP read_buffer_column_raw_bytes The number of bytes used by all columns if they were uncompressed in the Read Buffer"#,
+                r#"# TYPE read_buffer_column_raw_bytes gauge"#,
+                r#"read_buffer_column_raw_bytes{db="mydb",encoding="BT_U32",log_data_type="i64",null="false"} 0"#,
+                r#"read_buffer_column_raw_bytes{db="mydb",encoding="BT_U32",log_data_type="i64",null="true"} 0"#,
+                r#"read_buffer_column_raw_bytes{db="mydb",encoding="None",log_data_type="bool",null="false"} 0"#,
+                r#"read_buffer_column_raw_bytes{db="mydb",encoding="None",log_data_type="bool",null="true"} 0"#,
+                r#"read_buffer_column_raw_bytes{db="mydb",encoding="None",log_data_type="f64",null="false"} 0"#,
+                r#"read_buffer_column_raw_bytes{db="mydb",encoding="None",log_data_type="f64",null="true"} 0"#,
+                r#"read_buffer_column_raw_bytes{db="mydb",encoding="RLE",log_data_type="string",null="false"} 0"#,
+                r#"read_buffer_column_raw_bytes{db="mydb",encoding="RLE",log_data_type="string",null="true"} 0"#,
+                r#"# HELP read_buffer_column_total The number of columns within the Read Buffer"#,
+                r#"# TYPE read_buffer_column_total gauge"#,
+                r#"read_buffer_column_total{db="mydb",encoding="BT_U32",log_data_type="i64"} 0"#,
+                r#"read_buffer_column_total{db="mydb",encoding="None",log_data_type="bool"} 0"#,
+                r#"read_buffer_column_total{db="mydb",encoding="None",log_data_type="f64"} 0"#,
+                r#"read_buffer_column_total{db="mydb",encoding="RLE",log_data_type="string"} 0"#,
+                r#"# HELP read_buffer_column_values The number of values within columns in the Read Buffer"#,
+                r#"# TYPE read_buffer_column_values gauge"#,
+                r#"read_buffer_column_values{db="mydb",encoding="BT_U32",log_data_type="i64",null="false"} 0"#,
+                r#"read_buffer_column_values{db="mydb",encoding="BT_U32",log_data_type="i64",null="true"} 0"#,
+                r#"read_buffer_column_values{db="mydb",encoding="None",log_data_type="bool",null="false"} 0"#,
+                r#"read_buffer_column_values{db="mydb",encoding="None",log_data_type="bool",null="true"} 0"#,
+                r#"read_buffer_column_values{db="mydb",encoding="None",log_data_type="f64",null="false"} 0"#,
+                r#"read_buffer_column_values{db="mydb",encoding="None",log_data_type="f64",null="true"} 0"#,
+                r#"read_buffer_column_values{db="mydb",encoding="RLE",log_data_type="string",null="false"} 0"#,
+                r#"read_buffer_column_values{db="mydb",encoding="RLE",log_data_type="string",null="true"} 0"#,
+                "",
             ]
             .join("\n")
         );
