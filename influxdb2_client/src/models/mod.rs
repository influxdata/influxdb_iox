//! InfluxDB Models
//!
//! Roughly follows the OpenAPI specification

pub mod ast;

pub mod user;
pub use self::user::{User, UserLinks, Users, UsersLinks};
pub mod organization;
pub use self::organization::{Organization, OrganizationLinks, Organizations};
pub mod bucket;
pub use self::bucket::{Bucket, BucketLinks, Buckets, PostBucketRequest};
pub mod onboarding;
pub use self::onboarding::{IsOnboarding, OnboardingRequest, OnboardingResponse};
pub mod links;
pub use self::links::Links;
pub mod permission;
pub use self::permission::Permission;
pub mod label;
pub use self::label::{Label, LabelCreateRequest, LabelResponse, LabelUpdate, LabelsResponse};
pub mod authorization;
pub use self::authorization::{Authorization, AuthorizationAllOfLinks};
pub mod resource;
pub use self::resource::Resource;
pub mod retention_rule;
pub use self::retention_rule::RetentionRule;
pub mod query;
pub use self::query::{
    AnalyzeQueryResponse, AnalyzeQueryResponseErrors, AstResponse, FluxSuggestion, FluxSuggestions,
    LanguageRequest, Query,
};
pub mod file;
pub use self::file::File;
<<<<<<< HEAD
pub mod health;
pub use self::health::{HealthCheck, Status};
=======
pub mod data_point;
pub use data_point::{DataPoint, FieldValue, WriteDataPoint};
>>>>>>> 6feb7d4a
<|MERGE_RESOLUTION|>--- conflicted
+++ resolved
@@ -31,10 +31,7 @@
 };
 pub mod file;
 pub use self::file::File;
-<<<<<<< HEAD
 pub mod health;
 pub use self::health::{HealthCheck, Status};
-=======
 pub mod data_point;
-pub use data_point::{DataPoint, FieldValue, WriteDataPoint};
->>>>>>> 6feb7d4a
+pub use data_point::{DataPoint, FieldValue, WriteDataPoint};