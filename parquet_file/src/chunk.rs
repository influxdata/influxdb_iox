use std::collections::BTreeSet;

use crate::table::Table;
use data_types::partition_metadata::TableSummary;
use object_store::path::Path;
use tracker::{MemRegistry, MemTracker};

<<<<<<< HEAD
use std::mem;

#[derive(Default, Debug, Clone)]
=======
#[derive(Debug)]
>>>>>>> 21f37750
pub struct Chunk {
    /// Partition this chunk belongs to
    pub partition_key: String,

    /// The id for this chunk
    pub id: u32,

    /// Tables of this chunk
    pub tables: Vec<Table>,

    /// Track memory used by this chunk
    memory_tracker: MemTracker,
}

impl Chunk {
    pub fn new(part_key: String, chunk_id: u32, memory_registry: &MemRegistry) -> Self {
        let mut chunk = Self {
            partition_key: part_key,
            id: chunk_id,
            tables: Default::default(),
            memory_tracker: memory_registry.register(),
        };
        chunk.memory_tracker.set_bytes(chunk.size());
        chunk
    }

    /// Add a chunk's table and its summary 
    pub fn add_table(&mut self, table_summary: TableSummary, file_location: Path) {
        self.tables.push(Table::new(table_summary, file_location));
    }

    /// Return true if this chunk includes the given table
    pub fn has_table(&self, table_name: &str) -> bool {
        self.tables
            .iter()
            .any(|t| t.has_table(table_name))
    }

    // Return all tables of this chunk
    pub fn all_table_names(&self, names: &mut BTreeSet<String>) {
        let mut tables = self.tables
            .iter()
            .map(|t| t.name())
            .collect::<BTreeSet<String>>();

        names.append(&mut tables);
    }

    /// Return the approximate memory size of the chunk, in bytes including the
    /// dictionary, tables, and their rows.
    pub fn size(&self) -> usize {
        let size: usize = self.tables
            .iter()
            .map(|t| t.size())
            .sum();
        
        size +  self.partition_key.len() +
        mem::size_of::<u32>() + 
        mem::size_of::<Self>()
    }
}<|MERGE_RESOLUTION|>--- conflicted
+++ resolved
@@ -5,13 +5,9 @@
 use object_store::path::Path;
 use tracker::{MemRegistry, MemTracker};
 
-<<<<<<< HEAD
 use std::mem;
 
-#[derive(Default, Debug, Clone)]
-=======
 #[derive(Debug)]
->>>>>>> 21f37750
 pub struct Chunk {
     /// Partition this chunk belongs to
     pub partition_key: String,
@@ -38,21 +34,20 @@
         chunk
     }
 
-    /// Add a chunk's table and its summary 
+    /// Add a chunk's table and its summary
     pub fn add_table(&mut self, table_summary: TableSummary, file_location: Path) {
         self.tables.push(Table::new(table_summary, file_location));
     }
 
     /// Return true if this chunk includes the given table
     pub fn has_table(&self, table_name: &str) -> bool {
-        self.tables
-            .iter()
-            .any(|t| t.has_table(table_name))
+        self.tables.iter().any(|t| t.has_table(table_name))
     }
 
     // Return all tables of this chunk
     pub fn all_table_names(&self, names: &mut BTreeSet<String>) {
-        let mut tables = self.tables
+        let mut tables = self
+            .tables
             .iter()
             .map(|t| t.name())
             .collect::<BTreeSet<String>>();
@@ -63,13 +58,8 @@
     /// Return the approximate memory size of the chunk, in bytes including the
     /// dictionary, tables, and their rows.
     pub fn size(&self) -> usize {
-        let size: usize = self.tables
-            .iter()
-            .map(|t| t.size())
-            .sum();
-        
-        size +  self.partition_key.len() +
-        mem::size_of::<u32>() + 
-        mem::size_of::<Self>()
+        let size: usize = self.tables.iter().map(|t| t.size()).sum();
+
+        size + self.partition_key.len() + mem::size_of::<u32>() + mem::size_of::<Self>()
     }
 }