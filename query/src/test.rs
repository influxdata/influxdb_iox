//! This module provides a reference implementaton of `query::DatabaseSource`
//! and `query::Database` for use in testing.

use arrow_deps::datafusion::physical_plan::SendableRecordBatchStream;

use crate::{exec::Executor, group_by::GroupByAndAggregate, plan::stringset::StringSetPlan};
use crate::{
    exec::{
        stringset::{StringSet, StringSetRef},
        FieldListPlan, SeriesSetPlans,
    },
    Database, DatabaseStore, PartitionChunk, Predicate,
};

use data_types::{
    data::{lines_to_replicated_write, ReplicatedWrite},
    database_rules::{DatabaseRules, PartitionTemplate, TemplatePart},
    schema::{
        builder::{SchemaBuilder, SchemaMerger},
        Schema,
    },
    selection::Selection,
};
use influxdb_line_protocol::{parse_lines, ParsedLine};

use async_trait::async_trait;
use snafu::{OptionExt, ResultExt, Snafu};
use std::{
    collections::{BTreeMap, BTreeSet},
    fmt::Write,
    sync::{Arc, Mutex},
};

#[derive(Debug, Default)]
pub struct TestDatabase {
    /// Partitions which have been saved to this test database
    /// Key is partition name
    /// Value is map of chunk_id to chunk
    partitions: Mutex<BTreeMap<String, BTreeMap<u32, Arc<TestChunk>>>>,

    /// Lines which have been written to this database, in order
    saved_lines: Mutex<Vec<String>>,

    /// Replicated writes which have been written to this database, in order
    replicated_writes: Mutex<Vec<ReplicatedWrite>>,

    /// `column_names` to return upon next request
    column_names: Arc<Mutex<Option<StringSetRef>>>,

    /// `column_values` to return upon next request
    column_values: Arc<Mutex<Option<StringSetRef>>>,

    /// The last request for `column_values`
    column_values_request: Arc<Mutex<Option<ColumnValuesRequest>>>,

    /// Responses to return on the next request to `query_series`
    query_series_values: Arc<Mutex<Option<SeriesSetPlans>>>,

    /// The last request for `query_series`
    query_series_request: Arc<Mutex<Option<QuerySeriesRequest>>>,

    /// Responses to return on the next request to `query_groups`
    query_groups_values: Arc<Mutex<Option<SeriesSetPlans>>>,

    /// The last request for `query_series`
    query_groups_request: Arc<Mutex<Option<QueryGroupsRequest>>>,

    /// Responses to return on the next request to `field_column_values`
    field_columns_value: Arc<Mutex<Option<FieldListPlan>>>,

    /// The last request for `query_series`
    field_columns_request: Arc<Mutex<Option<FieldColumnsRequest>>>,
}

/// Records the parameters passed to a column values request
#[derive(Debug, PartialEq, Clone)]
pub struct ColumnValuesRequest {
    /// The name of the requested column
    pub column_name: String,

    /// Stringified '{:?}' version of the predicate
    pub predicate: String,
}

/// Records the parameters passed to a `query_series` request
#[derive(Debug, PartialEq, Clone)]
pub struct QuerySeriesRequest {
    /// Stringified '{:?}' version of the predicate
    pub predicate: String,
}

/// Records the parameters passed to a `query_groups` request
#[derive(Debug, PartialEq, Clone)]
pub struct QueryGroupsRequest {
    /// Stringified '{:?}' version of the predicate
    pub predicate: String,
    /// The requested aggregate
    pub gby_agg: GroupByAndAggregate,
}

/// Records the parameters passed to a `field_columns` request
#[derive(Debug, PartialEq, Clone)]
pub struct FieldColumnsRequest {
    /// Stringified '{:?}' version of the predicate
    pub predicate: String,
}

#[derive(Snafu, Debug)]
pub enum TestError {
    #[snafu(display("Test database error: {}", message))]
    General { message: String },

    #[snafu(display("Test database execution:  {:?}", source))]
    Execution { source: crate::exec::Error },

    #[snafu(display("Test error writing to database: {}", source))]
    DatabaseWrite {
        source: Box<dyn std::error::Error + Send + Sync + 'static>,
    },
}

pub type Result<T, E = TestError> = std::result::Result<T, E>;

impl TestDatabase {
    pub fn new() -> Self {
        Self::default()
    }

    /// Get all lines written to this database
    pub fn get_lines(&self) -> Vec<String> {
        self.saved_lines.lock().expect("mutex poisoned").clone()
    }

    /// Get all replicated writs to this database
    pub fn get_writes(&self) -> Vec<ReplicatedWrite> {
        self.replicated_writes
            .lock()
            .expect("mutex poisoned")
            .clone()
    }

    /// Parse line protocol and add it as new lines to this
    /// database
    pub async fn add_lp_string(&self, lp_data: &str) {
        let parsed_lines = parse_lines(&lp_data)
            .collect::<Result<Vec<_>, _>>()
            .unwrap_or_else(|_| panic!("parsing line protocol: {}", lp_data));

        let mut writer = TestLPWriter::default();
        writer.write_lines(self, &parsed_lines).await.unwrap();

        // Writes parsed lines into this database
        let mut saved_lines = self.saved_lines.lock().expect("mutex poisoned");
        for line in parsed_lines {
            saved_lines.push(line.to_string())
        }
    }

    /// Add a test chunk to the database
    pub fn add_chunk(&self, partition_key: &str, chunk: Arc<TestChunk>) {
        let mut partitions = self.partitions.lock().expect("mutex poisoned");
        let chunks = partitions
            .entry(partition_key.to_string())
            .or_insert_with(BTreeMap::new);
        chunks.insert(chunk.id(), chunk);
    }

    /// Get the specified chunk
    pub fn get_chunk(&self, partition_key: &str, id: u32) -> Option<Arc<TestChunk>> {
        self.partitions
            .lock()
            .expect("mutex poisoned")
            .get(partition_key)
            .and_then(|p| p.get(&id).cloned())
    }

    /// Set the list of column names that will be returned on a call to
    /// column_names
    pub fn set_column_names(&self, column_names: Vec<String>) {
        let column_names = column_names.into_iter().collect::<StringSet>();
        let column_names = Arc::new(column_names);

        *(Arc::clone(&self.column_names)
            .lock()
            .expect("mutex poisoned")) = Some(column_names)
    }

<<<<<<< HEAD
=======
    /// Get the parameters from the last column name request
    pub fn get_column_names_request(&self) -> Option<ColumnNamesRequest> {
        Arc::clone(&self.column_names_request)
            .lock()
            .expect("mutex poisoned")
            .take()
    }

>>>>>>> 5ac4ee2f
    /// Set the list of column values that will be returned on a call to
    /// column_values
    pub fn set_column_values(&self, column_values: Vec<String>) {
        let column_values = column_values.into_iter().collect::<StringSet>();
        let column_values = Arc::new(column_values);

        *(Arc::clone(&self.column_values)
            .lock()
            .expect("mutex poisoned")) = Some(column_values)
    }

    /// Get the parameters from the last column name request
    pub fn get_column_values_request(&self) -> Option<ColumnValuesRequest> {
        Arc::clone(&self.column_values_request)
            .lock()
            .expect("mutex poisoned")
            .take()
    }

    /// Set the series that will be returned on a call to query_series
    pub fn set_query_series_values(&self, plan: SeriesSetPlans) {
        *(Arc::clone(&self.query_series_values)
            .lock()
            .expect("mutex poisoned")) = Some(plan);
    }

    /// Get the parameters from the last column name request
    pub fn get_query_series_request(&self) -> Option<QuerySeriesRequest> {
        Arc::clone(&self.query_series_request)
            .lock()
            .expect("mutex poisoned")
            .take()
    }

    /// Set the series that will be returned on a call to query_groups
    pub fn set_query_groups_values(&self, plan: SeriesSetPlans) {
        *(Arc::clone(&self.query_groups_values)
            .lock()
            .expect("mutex poisoned")) = Some(plan);
    }

    /// Get the parameters from the last column name request
    pub fn get_query_groups_request(&self) -> Option<QueryGroupsRequest> {
        Arc::clone(&self.query_groups_request)
            .lock()
            .expect("mutex poisoned")
            .take()
    }

    /// Set the FieldSet plan that will be returned
    pub fn set_field_colum_names_values(&self, plan: FieldListPlan) {
        *(Arc::clone(&self.field_columns_value)
            .lock()
            .expect("mutex poisoned")) = Some(plan);
    }

    /// Get the parameters from the last column name request
    pub fn get_field_columns_request(&self) -> Option<FieldColumnsRequest> {
        Arc::clone(&self.field_columns_request)
            .lock()
            .expect("mutex poisoned")
            .take()
    }
}

/// returns true if this line is within the range of the timestamp
fn set_to_string(s: &BTreeSet<String>) -> String {
    s.iter().cloned().collect::<Vec<_>>().join(", ")
}

/// Convert a Predicate instance to a String that is reasonable to
/// compare directly in tests
fn predicate_to_test_string(predicate: &Predicate) -> String {
    let Predicate {
        table_names,
        field_columns,
        exprs,
        range,
        partition_key,
    } = predicate;

    let mut result = String::new();
    write!(result, "Predicate {{").unwrap();

    if let Some(table_names) = table_names {
        write!(result, " table_names: {}", set_to_string(table_names)).unwrap();
    }

    if let Some(field_columns) = field_columns {
        write!(result, " field_columns: {}", set_to_string(field_columns)).unwrap();
    }

    if !exprs.is_empty() {
        write!(result, " exprs: {:?}", exprs).unwrap();
    }

    if let Some(range) = range {
        write!(result, " range: {:?}", range).unwrap();
    }

    if let Some(partition_key) = partition_key {
        write!(result, " partition_key: {:?}", partition_key).unwrap();
    }

    write!(result, "}}").unwrap();
    result
}

#[async_trait]
impl Database for TestDatabase {
    type Error = TestError;
    type Chunk = TestChunk;

    /// Adds the replicated write to this database
    async fn store_replicated_write(&self, write: &ReplicatedWrite) -> Result<(), Self::Error> {
        self.replicated_writes
            .lock()
            .expect("mutex poisoned")
            .push(write.clone());
        Ok(())
    }

<<<<<<< HEAD
=======
    /// Return the mocked out column names, recording the request
    async fn tag_column_names(&self, predicate: Predicate) -> Result<StringSetPlan, Self::Error> {
        // save the request
        let predicate = predicate_to_test_string(&predicate);

        let new_column_names_request = Some(ColumnNamesRequest { predicate });

        *Arc::clone(&self.column_names_request)
            .lock()
            .expect("mutex poisoned") = new_column_names_request;

        // pull out the saved columns
        let column_names = Arc::clone(&self.column_names)
            .lock()
            .expect("mutex poisoned")
            .take()
            // Turn None into an error
            .context(General {
                message: "No saved column_names in TestDatabase",
            })?;

        Ok(StringSetPlan::Known(column_names))
    }

>>>>>>> 5ac4ee2f
    async fn field_column_names(&self, predicate: Predicate) -> Result<FieldListPlan, Self::Error> {
        // save the request
        let predicate = predicate_to_test_string(&predicate);

        let field_columns_request = Some(FieldColumnsRequest { predicate });

        *Arc::clone(&self.field_columns_request)
            .lock()
            .expect("mutex poisoned") = field_columns_request;

        // pull out the saved columns
        Arc::clone(&self.field_columns_value)
            .lock()
            .expect("mutex poisoned")
            .take()
            // Turn None into an error
            .context(General {
                message: "No saved field_column_name in TestDatabase",
            })
    }

    /// Return the mocked out column values, recording the request
    async fn column_values(
        &self,
        column_name: &str,
        predicate: Predicate,
    ) -> Result<StringSetPlan, Self::Error> {
        // save the request
        let predicate = predicate_to_test_string(&predicate);

        let new_column_values_request = Some(ColumnValuesRequest {
            column_name: column_name.into(),
            predicate,
        });

        *Arc::clone(&self.column_values_request)
            .lock()
            .expect("mutex poisoned") = new_column_values_request;

        // pull out the saved columns
        let column_values = Arc::clone(&self.column_values)
            .lock()
            .expect("mutex poisoned")
            .take()
            // Turn None into an error
            .context(General {
                message: "No saved column_values in TestDatabase",
            })?;

        Ok(StringSetPlan::Known(column_values))
    }

    async fn query_series(&self, predicate: Predicate) -> Result<SeriesSetPlans, Self::Error> {
        let predicate = predicate_to_test_string(&predicate);

        let new_queries_series_request = Some(QuerySeriesRequest { predicate });

        *Arc::clone(&self.query_series_request)
            .lock()
            .expect("mutex poisoned") = new_queries_series_request;

        Arc::clone(&self.query_series_values)
            .lock()
            .expect("mutex poisoned")
            .take()
            // Turn None into an error
            .context(General {
                message: "No saved query_series in TestDatabase",
            })
    }

    async fn query_groups(
        &self,
        predicate: Predicate,
        gby_agg: GroupByAndAggregate,
    ) -> Result<SeriesSetPlans, Self::Error> {
        let predicate = predicate_to_test_string(&predicate);

        let new_queries_groups_request = Some(QueryGroupsRequest { predicate, gby_agg });

        *Arc::clone(&self.query_groups_request)
            .lock()
            .expect("mutex poisoned") = new_queries_groups_request;

        Arc::clone(&self.query_groups_values)
            .lock()
            .expect("mutex poisoned")
            .take()
            // Turn None into an error
            .context(General {
                message: "No saved query_groups in TestDatabase",
            })
    }

    /// Return the partition keys for data in this DB
    async fn partition_keys(&self) -> Result<Vec<String>, Self::Error> {
        let partitions = self.partitions.lock().expect("mutex poisoned");
        let keys = partitions.keys().cloned().collect();
        Ok(keys)
    }

    async fn chunks(&self, partition_key: &str) -> Vec<Arc<Self::Chunk>> {
        let partitions = self.partitions.lock().expect("mutex poisoned");
        if let Some(chunks) = partitions.get(partition_key) {
            chunks.values().cloned().collect()
        } else {
            vec![]
        }
    }
}

#[derive(Debug, Default)]
pub struct TestChunk {
    id: u32,

    /// A copy of the captured predicate passed
    predicate: std::sync::Mutex<Option<Predicate>>,

    /// Column names: table_name -> Schema
    table_schemas: BTreeMap<String, Schema>,

    /// A saved error that is returned instead of actual results
    saved_error: Option<String>,
}

impl TestChunk {
    pub fn new(id: u32) -> Self {
        Self {
            id,
            ..Default::default()
        }
    }

    /// specify that any call should result in an error with the message
    /// specified
    pub fn with_error(mut self, error_message: impl Into<String>) -> Self {
        self.saved_error = Some(error_message.into());
        self
    }

    /// Checks the saved error, and returns it if any, otherwise returns OK
    fn check_error(&self) -> Result<()> {
        if let Some(message) = self.saved_error.as_ref() {
            General { message }.fail()
        } else {
            Ok(())
        }
    }

    /// Register a table with the test chunk and a "dummy" column
    pub fn with_table(self, table_name: impl Into<String>) -> Self {
        self.with_tag_column(table_name, "dummy_col")
    }

    /// Register an int tag column with the test chunk
    pub fn with_tag_column(
        mut self,
        table_name: impl Into<String>,
        column_name: impl Into<String>,
    ) -> Self {
        let table_name = table_name.into();
        let column_name = column_name.into();

        // make a new schema with the specified column and
        // merge it in to any existing schema
        let new_column_schema = SchemaBuilder::new().tag(&column_name).build().unwrap();

        let mut merger = SchemaMerger::new().merge(new_column_schema).unwrap();

        if let Some(existing_schema) = self.table_schemas.remove(&table_name) {
            merger = merger
                .merge(existing_schema)
                .expect("merging was successful");
        }
        let new_schema = merger.build().unwrap();

        self.table_schemas.insert(table_name, new_schema);
        self
    }

    /// Get a copy of any predicate passed to the function
    pub fn predicate(&self) -> Option<Predicate> {
        self.predicate
            .lock()
            .expect("mutex poisoned")
            .as_ref()
            //.map(|v| v.clone())
            .cloned()
    }
}

#[async_trait]
impl PartitionChunk for TestChunk {
    type Error = TestError;

    fn id(&self) -> u32 {
        self.id
    }

    fn table_stats(
        &self,
    ) -> Result<Vec<data_types::partition_metadata::TableSummary>, Self::Error> {
        unimplemented!()
    }

    async fn read_filter(
        &self,
        _table_name: &str,
        _predicate: &Predicate,
        _selection: Selection<'_>,
    ) -> Result<SendableRecordBatchStream, Self::Error> {
        unimplemented!()
    }

    async fn table_names(
        &self,
        predicate: &Predicate,
        _known_tables: &StringSet,
    ) -> Result<Option<StringSet>, Self::Error> {
        self.check_error()?;

        // save the predicate
        self.predicate
            .lock()
            .expect("mutex poisoned")
            .replace(predicate.clone());

        // do basic filtering based on table name predicate.
        let names = self
            .table_schemas
            .keys()
            .filter(|table_name| predicate.should_include_table(&table_name))
            .cloned()
            .collect();

        Ok(Some(names))
    }

    async fn table_schema(
        &self,
        table_name: &str,
        selection: Selection<'_>,
    ) -> Result<Schema, Self::Error> {
        if !matches!(selection, Selection::All) {
            unimplemented!("Selection in TestChunk::table_schema");
        }

        self.table_schemas
            .get(table_name)
            .cloned()
            .context(General {
                message: format!("TestChunk had no schema for table {}", table_name),
            })
    }

    fn has_table(&self, _table_name: &str) -> bool {
        unimplemented!()
    }

    async fn column_names(
        &self,
        table_name: &str,
        predicate: &Predicate,
    ) -> Result<Option<StringSet>, Self::Error> {
        self.check_error()?;

        // save the predicate
        self.predicate
            .lock()
            .expect("mutex poisoned")
            .replace(predicate.clone());

        let column_names = self.table_schemas.get(table_name).map(|schema| {
            schema
                .iter()
                .map(|(_, field)| field.name().to_string())
                .collect::<StringSet>()
        });

        Ok(column_names)
    }
}

#[derive(Debug)]
pub struct TestDatabaseStore {
    databases: Mutex<BTreeMap<String, Arc<TestDatabase>>>,
    executor: Arc<Executor>,
}

impl TestDatabaseStore {
    pub fn new() -> Self {
        Self::default()
    }

    /// Parse line protocol and add it as new lines to the `db_name` database
    pub async fn add_lp_string(&self, db_name: &str, lp_data: &str) {
        self.db_or_create(db_name)
            .await
            .expect("db_or_create suceeeds")
            .add_lp_string(lp_data)
            .await
    }
}

impl Default for TestDatabaseStore {
    fn default() -> Self {
        Self {
            databases: Mutex::new(BTreeMap::new()),
            executor: Arc::new(Executor::new()),
        }
    }
}

#[async_trait]
impl DatabaseStore for TestDatabaseStore {
    type Database = TestDatabase;
    type Error = TestError;

    /// List the database names.
    async fn db_names_sorted(&self) -> Vec<String> {
        let databases = self.databases.lock().expect("mutex poisoned");

        databases.keys().cloned().collect()
    }

    /// Retrieve the database specified name
    async fn db(&self, name: &str) -> Option<Arc<Self::Database>> {
        let databases = self.databases.lock().expect("mutex poisoned");

        databases.get(name).cloned()
    }

    /// Retrieve the database specified by name, creating it if it
    /// doesn't exist.
    async fn db_or_create(&self, name: &str) -> Result<Arc<Self::Database>, Self::Error> {
        let mut databases = self.databases.lock().expect("mutex poisoned");

        if let Some(db) = databases.get(name) {
            Ok(Arc::clone(&db))
        } else {
            let new_db = Arc::new(TestDatabase::new());
            databases.insert(name.to_string(), Arc::clone(&new_db));
            Ok(new_db)
        }
    }

    fn executor(&self) -> Arc<Executor> {
        Arc::clone(&self.executor)
    }
}

/// Helper for writing line protocol data directly into test databases
/// (handles creating sequence numbers and writer ids
#[derive(Debug, Default)]
pub struct TestLPWriter {
    writer_id: u32,
    sequence_number: u64,
}

impl TestLPWriter {
    // writes data in LineProtocol format into a database
    pub async fn write_lines<D: Database>(
        &mut self,
        database: &D,
        lines: &[ParsedLine<'_>],
    ) -> Result<()> {
        // partitions data in hourly segments
        let partition_template = PartitionTemplate {
            parts: vec![TemplatePart::TimeFormat("%Y-%m-%dT%H".to_string())],
        };

        let rules = DatabaseRules {
            partition_template,
            ..Default::default()
        };

        let write = lines_to_replicated_write(self.writer_id, self.sequence_number, &lines, &rules);
        self.sequence_number += 1;
        database
            .store_replicated_write(&write)
            .await
            .map_err(|e| TestError::DatabaseWrite {
                source: Box::new(e),
            })
    }

    /// Writes line protocol formatted data in lp_data to `database`
    pub async fn write_lp_string<D: Database>(
        &mut self,
        database: &D,
        lp_data: &str,
    ) -> Result<()> {
        let lines = parse_lines(lp_data)
            .collect::<Result<Vec<_>, _>>()
            .map_err(|e| Box::new(e) as _)
            .context(DatabaseWrite)?;

        self.write_lines(database, &lines).await
    }
}<|MERGE_RESOLUTION|>--- conflicted
+++ resolved
@@ -185,17 +185,6 @@
             .expect("mutex poisoned")) = Some(column_names)
     }
 
-<<<<<<< HEAD
-=======
-    /// Get the parameters from the last column name request
-    pub fn get_column_names_request(&self) -> Option<ColumnNamesRequest> {
-        Arc::clone(&self.column_names_request)
-            .lock()
-            .expect("mutex poisoned")
-            .take()
-    }
-
->>>>>>> 5ac4ee2f
     /// Set the list of column values that will be returned on a call to
     /// column_values
     pub fn set_column_values(&self, column_values: Vec<String>) {
@@ -318,33 +307,6 @@
         Ok(())
     }
 
-<<<<<<< HEAD
-=======
-    /// Return the mocked out column names, recording the request
-    async fn tag_column_names(&self, predicate: Predicate) -> Result<StringSetPlan, Self::Error> {
-        // save the request
-        let predicate = predicate_to_test_string(&predicate);
-
-        let new_column_names_request = Some(ColumnNamesRequest { predicate });
-
-        *Arc::clone(&self.column_names_request)
-            .lock()
-            .expect("mutex poisoned") = new_column_names_request;
-
-        // pull out the saved columns
-        let column_names = Arc::clone(&self.column_names)
-            .lock()
-            .expect("mutex poisoned")
-            .take()
-            // Turn None into an error
-            .context(General {
-                message: "No saved column_names in TestDatabase",
-            })?;
-
-        Ok(StringSetPlan::Known(column_names))
-    }
-
->>>>>>> 5ac4ee2f
     async fn field_column_names(&self, predicate: Predicate) -> Result<FieldListPlan, Self::Error> {
         // save the request
         let predicate = predicate_to_test_string(&predicate);
