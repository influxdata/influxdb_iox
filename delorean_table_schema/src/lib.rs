--- conflicted
+++ resolved
@@ -50,16 +50,10 @@
     }
 }
 
-<<<<<<< HEAD
 #[derive(Debug, PartialEq, Eq, Clone, Copy)]
-/// Line Protocol Data Types as defined in
-/// [the InfluxData documentation](https://docs.influxdata.com/influxdb/v1.8/write_protocols/line_protocol_tutorial/#data-types)
-=======
-#[derive(Debug, PartialEq, Clone, Copy)]
 /// Line Protocol Data Types as defined in [the InfluxData documentation][influx]
 ///
 /// [influx]: https://docs.influxdata.com/influxdb/v1.8/write_protocols/line_protocol_tutorial/#data-types
->>>>>>> ac153fa3
 pub enum DataType {
     /// 64-bit floating point number (TDB if NULLs / Nans are allowed)
     Float,
