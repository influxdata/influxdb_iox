#!/bin/bash
#
# Scrapes the most recent run of all criterion benchmark results into lineprotocol for analysis
#
# Generate data:
#  (cd ~/Codes/influxdb_iox && cargo bench)
#
# Scrape data:
#  ./scrape_benches.sh /Users/alamb/Software/influxdb_iox2
#
# To load to


function main {
    SOURCE_DIR=$1
    if [ -z "$SOURCE_DIR" ] ; then
        echo "Error: influxdb_iox source directory not specified"
        echo "Usage: $0 <influxdb_iox_dir>"
        exit 1
    fi

    GITSHA=`cd $SOURCE_DIR && git rev-parse HEAD`
    # pick timestamp of the commit
    TIMESTAMP=$((`git show -s --format="%ct" $GITSHA` * 1000000000)) # ct means seconds since epoch
    # note can use this to use the time this script ran
    # TIMESTAMP=$((`date +%s` * 1000000000)) # +%s means seconds since epoch


    # Criterion produces files named like this:
    #
    # target/criterion/float_encode_sequential/10000/new/estimates.json
    # target/criterion/float_encode_sequential/10000/base/estimates.json
    # target/criterion/float_encode_sequential/100000/change/estimates.json
    # target/criterion/float_encode_sequential/100000/sample1/estimates.json
    # target/criterion/float_encode_sequential/100000/new/estimates.json
    # target/criterion/float_encode_sequential/100000/base/estimates.json
    #
    # The new/estimates.json are the ones from the most recent run
    find "$SOURCE_DIR/target/criterion" -name 'estimates.json' | grep 'new/estimates.json'| while read estimates_file ;
    do
        process_file "$estimates_file"
    done
}



# Processes a criterion results file and produces line protocol out
#
# Input:
#  {
#    "mean":{
#      "confidence_interval":{"confidence_level":0.95,"lower_bound":92384.98456288037,"upper_bound":94127.8605349043},
#      "point_estimate":93193.31282952648,
#      "standard_error":444.9439871182596
#    },
#    "median":{
#       "confidence_interval":{"confidence_level":0.95,"lower_bound":91137.96363636364,"upper_bound":92769.5854020979},
#       "point_estimate":91426.08165568294,
#       "standard_error":505.4331525578268
#    },
#    "median_abs_dev": .. (same structure )
#    "slope": .. (same structure )
#    "std_dev": .. (same structure )
#  }
#
# Output: (line protocol)
#
# bench,gitsha=<gitsha>,hostname=trogdor,group_name=float_encode_sequential,bench_name=10000 mean=93193.31282952648,mean_standard_error=444.9439871182596,median=91426.08165568294,median_standard_error=505.4331525578268
function process_file {
    estimates_file=$1
    #echo "processing $estimates_file"

    # example estimates_file:
    # /path/target/criterion/float_encode_sequential/10000/new/estimates.json

    # find the benchmark name (encoded as a filename)
    [[ $estimates_file =~ ^.*target/criterion/(.*)/new/estimates.json$ ]] && dirname=${BASH_REMATCH[1]}

    # echo $dirname
    # float_encode_sequential/10000
    #echo "dirname: $dirname"

    # split on `/`
    # https://stackoverflow.com/questions/918886/how-do-i-split-a-string-on-a-delimiter-in-bash)
    IFS=/ read -a fields <<<"$dirname"

    #echo "fields[0]: ${fields[0]}"
    #echo "fields[1]: ${fields[1]}"
    # fields[0]: float_encode_sequential
    # fields[1]: 10000

    # some benchmark names have spaces in them (thumbs down, so replace them with _)
    group_name=${fields[0]/ /_}
    bench_name=${fields[1]/ /_}

    hostname=`hostname`
    echo -n "bench,gitsha=$GITSHA,hostname=${hostname},group_name=$group_name,bench_name=$bench_name "

<<<<<<< HEAD
    # if this was done in a single jq command it would definitely be faster...
    echo -n `jq  -j '"mean=" + (.mean.point_estimate | tostring), ",mean_standard_error=" + (.mean.standard_error | tostring), ",median=" + (.median.point_estimate | tostring), ",median_standard_error=" + (.median.standard_error | tostring)' "$estimates_file"`

    # echo -n "mean="`jq '.mean.point_estimate' "$estimates_file"`
    # echo -n ",mean_standard_error="`jq '.mean.standard_error' "$estimates_file"`
    # echo -n ",median="`jq '.median.point_estimate' "$estimates_file"`
    # echo -n ",median_standard_error="`jq '.median.standard_error' "$estimates_file"`
=======
    echo -n `jq  -j '"mean=" + (.mean.point_estimate | tostring), ",mean_standard_error=" + (.mean.standard_error | tostring), ",median=" + (.median.point_estimate | tostring), ",median_standard_error=" + (.median.standard_error | tostring)' "$estimates_file"`
>>>>>>> cd41f01c

    echo -n " $TIMESTAMP"
    echo
}

main $*<|MERGE_RESOLUTION|>--- conflicted
+++ resolved
@@ -96,17 +96,8 @@
     hostname=`hostname`
     echo -n "bench,gitsha=$GITSHA,hostname=${hostname},group_name=$group_name,bench_name=$bench_name "
 
-<<<<<<< HEAD
-    # if this was done in a single jq command it would definitely be faster...
+    # use the jq command to pull out the various fields
     echo -n `jq  -j '"mean=" + (.mean.point_estimate | tostring), ",mean_standard_error=" + (.mean.standard_error | tostring), ",median=" + (.median.point_estimate | tostring), ",median_standard_error=" + (.median.standard_error | tostring)' "$estimates_file"`
-
-    # echo -n "mean="`jq '.mean.point_estimate' "$estimates_file"`
-    # echo -n ",mean_standard_error="`jq '.mean.standard_error' "$estimates_file"`
-    # echo -n ",median="`jq '.median.point_estimate' "$estimates_file"`
-    # echo -n ",median_standard_error="`jq '.median.standard_error' "$estimates_file"`
-=======
-    echo -n `jq  -j '"mean=" + (.mean.point_estimate | tostring), ",mean_standard_error=" + (.mean.standard_error | tostring), ",median=" + (.median.point_estimate | tostring), ",median_standard_error=" + (.median.standard_error | tostring)' "$estimates_file"`
->>>>>>> cd41f01c
 
     echo -n " $TIMESTAMP"
     echo
