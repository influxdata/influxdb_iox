--- conflicted
+++ resolved
@@ -1018,28 +1018,16 @@
         assert_eq!(get_string_val(str_field_packer, 6), "foo6");
         assert_eq!(get_string_val(str_field_packer, 7), "foo7");
 
-<<<<<<< HEAD
-        // timestamp values
+        // timestamp values (NB The timestamps are truncated to Microseconds)
         let timestamp_packer = &packers[4];
-        assert_eq!(get_int_val(timestamp_packer, 0), 1_590_488_773_254_420_000);
-        assert_eq!(get_int_val(timestamp_packer, 1), 1_590_488_773_254_430_000);
-        assert_eq!(get_int_val(timestamp_packer, 2), 1_590_488_773_254_440_000);
-        assert_eq!(get_int_val(timestamp_packer, 3), 1_590_488_773_254_450_000);
-        assert_eq!(get_int_val(timestamp_packer, 4), 1_590_488_773_254_460_000);
-        assert_eq!(get_int_val(timestamp_packer, 5), 1_590_488_773_254_470_000);
-        assert!(timestamp_packer.is_null(6));
-        assert_eq!(get_int_val(timestamp_packer, 7), 1_590_488_773_254_480_000);
-=======
-        // timestamp values (NB The timestamps are truncated to Microseconds)
-        let timestamp_packer = &packers[3];
         assert_eq!(get_int_val(timestamp_packer, 0), 1_590_488_773_254_420);
         assert_eq!(get_int_val(timestamp_packer, 1), 1_590_488_773_254_430);
         assert_eq!(get_int_val(timestamp_packer, 2), 1_590_488_773_254_440);
         assert_eq!(get_int_val(timestamp_packer, 3), 1_590_488_773_254_450);
         assert_eq!(get_int_val(timestamp_packer, 4), 1_590_488_773_254_460);
-        assert!(timestamp_packer.is_null(5));
-        assert_eq!(get_int_val(timestamp_packer, 6), 1_590_488_773_254_470);
->>>>>>> 3fac49d1
+        assert_eq!(get_int_val(timestamp_packer, 5), 1_590_488_773_254_470);
+        assert!(timestamp_packer.is_null(6));
+        assert_eq!(get_int_val(timestamp_packer, 7), 1_590_488_773_254_480);
 
         Ok(())
     }
