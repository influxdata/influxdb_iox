--- conflicted
+++ resolved
@@ -60,14 +60,9 @@
     ///
     /// ```
     /// # use std::fs;
-<<<<<<< HEAD
-    /// # use line_protocol_schema;
-    /// # use line_protocol_schema::DataType;
-    /// # use delorean_table::DeloreanTableWriter;
-=======
     /// # use delorean_table_schema;
     /// # use delorean_table_schema::DataType;
->>>>>>> 1bc9517b
+    /// # use delorean_table::DeloreanTableWriter;
     /// # use delorean_table::packers::Packer;
     /// # use delorean_parquet::writer::DeloreanParquetTableWriter;
     ///
