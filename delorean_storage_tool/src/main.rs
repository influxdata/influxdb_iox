--- conflicted
+++ resolved
@@ -1,7 +1,6 @@
 #![deny(rust_2018_idioms)]
 #![warn(missing_debug_implementations, clippy::explicit_iter_loop)]
 
-<<<<<<< HEAD
 use log::{debug, info, warn};
 use std::fs;
 
@@ -18,52 +17,6 @@
 use error::{Error, Result};
 
 use file_meta::dump_meta;
-=======
-use clap::{crate_authors, crate_version, App, Arg, SubCommand};
-use delorean_ingest::LineProtocolConverter;
-use delorean_line_parser::{parse_lines, ParsedLine};
-use delorean_parquet::writer::{DeloreanTableWriter, Error as DeloreanTableWriterError};
-use log::{debug, info, warn};
-use snafu::{ResultExt, Snafu};
-use std::fs;
-
-#[derive(Debug, Snafu)]
-pub enum Error {
-    #[snafu(display("Error reading {} ({})", name.display(), source))]
-    UnableToReadInput {
-        name: std::path::PathBuf,
-        source: std::io::Error,
-    },
-
-    UnableToCreateFile {
-        name: std::path::PathBuf,
-        source: std::io::Error,
-    },
-
-    #[snafu(context(false))]
-    Conversion {
-        source: delorean_ingest::Error,
-    },
-
-    UnableToCreateTableWriter {
-        source: DeloreanTableWriterError,
-    },
-
-    UnableToWriteSchemaSample {
-        source: DeloreanTableWriterError,
-    },
-
-    UnableToWriteGoodLines {
-        source: DeloreanTableWriterError,
-    },
-
-    UnableToCloseTableWriter {
-        source: DeloreanTableWriterError,
-    },
-}
-
-type Result<T, E = Error> = std::result::Result<T, E>;
->>>>>>> 9844cafc
 
 enum ReturnCode {
     InternalError = 1,
@@ -80,8 +33,8 @@
 
     // TODO: make a streaming parser that you can stream data through in blocks.
     // for now, just read the whole input file into RAM...
-    let buf = fs::read_to_string(input_filename).context(UnableToReadInput {
-        name: input_filename,
+    let buf = fs::read_to_string(input_filename).map_err(|e| Error::UnableToReadInput {
+        name: String::from(input_filename), source: e
     })?;
     info!("Read {} bytes from {}", buf.len(), input_filename);
 
@@ -103,27 +56,22 @@
     debug!("Using schema deduced from sample: {:?}", converter.schema());
 
     info!("Schema deduced. Writing output to {} ...", output_filename);
-<<<<<<< HEAD
-    let output_file = fs::File::create(output_filename).map_err(|e| Error::IO {
-        message: String::from("Error creating output file"),
-        source: e,
-=======
-    let output_file = fs::File::create(output_filename).context(UnableToCreateFile {
-        name: output_filename,
->>>>>>> 9844cafc
+    let output_file = fs::File::create(output_filename).map_err(|e| Error::UnableToCreateFile {
+        name: String::from(output_filename), source: e,
     })?;
 
     let mut writer = DeloreanTableWriter::new(converter.schema(), output_file)
-        .context(UnableToCreateTableWriter)?;
+        .map_err(|e| Error:: UnableToCreateTableWriter { source: e})?;
 
     // Write the sample and then the remaining lines
     writer
         .write_batch(&converter.pack_lines(schema_sample.into_iter()))
-        .context(UnableToWriteSchemaSample)?;
+        .map_err(|e| Error::UnableToWriteSchemaSample {source: e})?;
     writer
         .write_batch(&converter.pack_lines(only_good_lines))
-        .context(UnableToWriteGoodLines)?;
-    writer.close().context(UnableToCloseTableWriter)?;
+        .map_err(|e| Error::UnableToWriteGoodLines { source: e})?;
+    writer.close()
+        .map_err(|e| Error::UnableToCloseTableWriter { source: e})?;
     info!("Completing writing {} successfully", output_filename);
     Ok(())
 }
